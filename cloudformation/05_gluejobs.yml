--- conflicted
+++ resolved
@@ -31,17 +31,17 @@
       Command:
         Name: glueetl
         PythonVersion: 3
-        ScriptLocation: !Sub 's3://gp-elt-657082399901-dev/scripts/go-ingest-elt.py'
+        ScriptLocation: !Sub 's3://${S3Bucket}/scripts/go-ingest-elt.py'
       DefaultArguments:
         "--job-language": "python"
         "--enable-continuous-cloudwatch-log": "true"
         "--enable-glue-datacatalog": "true"
-        "--TempDir": !Sub 's3://gp-elt-657082399901-dev/temp/'
-        "--LOAD_PATH": !Sub 's3://gp-elt-657082399901-dev/landing/'
-        "--ERROR_PATH": !Sub 's3://gp-elt-657082399901-dev/error/ingest/'
+        "--TempDir": !Sub 's3://${S3Bucket}/temp/'
+        "--LOAD_PATH": !Sub 's3://${S3Bucket}/landing/'
+        "--ERROR_PATH": !Sub 's3://${S3Bucket}/error/ingest/'
         "--TABLES_INGEST": "dbo.order_item_options,dbo.order_items,dbo.date_dim"
         "--SECRET_ID": !Ref SqlServerSecretArn
-        "--extra-jars": !Sub "s3://gp-elt-657082399901-dev/drivers/sqljdbc42.jar"
+        "--extra-jars": !Sub "s3://${S3Bucket}/drivers/sqljdbc42.jar"
         "--job-bookmark-option": "job-bookmark-enable"
 
   TransformJob:
@@ -55,12 +55,11 @@
       Command:
         Name: glueetl
         PythonVersion: 3
-        ScriptLocation: !Sub 's3://gp-elt-657082399901-dev/scripts/go-transform-elt.py'
+        ScriptLocation: !Sub 's3://${S3Bucket}/scripts/go-transform-elt.py'
       DefaultArguments:
         "--job-language": "python"
         "--enable-continuous-cloudwatch-log": "true"
         "--enable-glue-datacatalog": "true"
-<<<<<<< HEAD
         "--TempDir": !Sub 's3://${S3Bucket}/temp/'
         "--LOAD_PATH": !Sub 's3://${S3Bucket}/landing/'
         "--TRANSFORM_PATH": !Sub 's3://${S3Bucket}/transform/'
@@ -75,22 +74,6 @@
         "--CATEGORY_MAPPING_PATH": !Sub 's3://${S3Bucket}/mapping/category_mapping.yml'
         "--BOWLS_MAPPING_PATH": !Sub 's3://${S3Bucket}/mapping/bowls_mappings.yml'
 
-=======
-        "--TempDir": !Sub 's3://gp-elt-657082399901-dev/temp/'
-        "--LOAD_PATH": !Sub 's3://gp-elt-657082399901-dev/landing/'
-        "--TRANSFORM_PATH": !Sub 's3://gp-elt-657082399901-dev/transform/'
-        "--PROCESS_PATH": !Sub 's3://gp-elt-657082399901-dev/processed/'
-        "--QA_QUANTITY_PATH": !Sub 's3://gp-elt-657082399901-dev/quality/quantity/'
-        "--QA_PRICE_PATH": !Sub 's3://gp-elt-657082399901-dev/quality/price/'
-        "--ERROR_PATH": !Sub 's3://gp-elt-657082399901-dev/error/transform/'
-        "--COFFEE_SPECIALTY_MAPPING_PATH": !Sub 's3://gp-elt-657082399901-dev/mapping/specialty_coffee_mappings.yml'
-        "--COFFEE_DRIP_MAPPING_PATH": !Sub 's3://gp-elt-657082399901-dev/mapping/drip_coffee_mapping.yml'
-        "--SANDWICH_MAPPING_PATH": !Sub 's3://gp-elt-657082399901-dev/mapping/sandwiches_mapping.yml'
-        "--BREAKFAST_MAPPING_PATH": !Sub 's3://gp-elt-657082399901-dev/mapping/breakfast_mapping.yml'
-        "--CATEGORY_MAPPING_PATH": !Sub 's3://gp-elt-657082399901-dev/mapping/category_mapping.yml'
-        "--BOWLS_MAPPING_PATH": !Sub 's3://gp-elt-657082399901-dev/mapping/bowls_mappings.yml'
->>>>>>> be91b54d
-
   QualityJob:
     Type: AWS::Glue::Job
     Properties:
@@ -102,17 +85,17 @@
       Command:
         Name: glueetl
         PythonVersion: 3
-        ScriptLocation: !Sub 's3://gp-elt-657082399901-dev/scripts/go-quality-elt.py'
+        ScriptLocation: !Sub 's3://${S3Bucket}/scripts/go-quality-elt.py'
       DefaultArguments:
         "--job-language": "python"
         "--enable-continuous-cloudwatch-log": "true"
         "--enable-glue-datacatalog": "true"
-        "--TempDir": !Sub 's3://gp-elt-657082399901-dev/temp/'
-        "--TRANSFORM_PATH": !Sub 's3://gp-elt-657082399901-dev/transform/'
-        "--THRESHOLDS_DICT_PATH": !Sub 's3://gp-elt-657082399901-dev/mapping/dict_restaurant/'
-        "--FINAL_PATH": !Sub 's3://gp-elt-657082399901-dev/final/'
-        "--QA_PATH": !Sub 's3://gp-elt-657082399901-dev/quality/final/'
-        "--ERROR_PATH": !Sub 's3://gp-elt-657082399901-dev/error/quality/'
+        "--TempDir": !Sub 's3://${S3Bucket}/temp/'
+        "--TRANSFORM_PATH": !Sub 's3://${S3Bucket}/transform/'
+        "--THRESHOLDS_DICT_PATH": !Sub 's3://${S3Bucket}/mapping/dict_restaurant/'
+        "--FINAL_PATH": !Sub 's3://${S3Bucket}/final/'
+        "--QA_PATH": !Sub 's3://${S3Bucket}/quality/final/'
+        "--ERROR_PATH": !Sub 's3://${S3Bucket}/error/quality/'
        
 
   MetricsJob:
@@ -126,15 +109,15 @@
       Command:
         Name: glueetl
         PythonVersion: 3
-        ScriptLocation: !Sub 's3://gp-elt-657082399901-dev/scripts/go-metrics-elt.py'
+        ScriptLocation: !Sub 's3://${S3Bucket}/scripts/go-metrics-elt.py'
       DefaultArguments:
         "--job-language": "python"
         "--enable-continuous-cloudwatch-log": "true"
         "--enable-glue-datacatalog": "true"
-        "--TempDir": !Sub 's3://gp-elt-657082399901-dev/temp/'
-        "--TRANSFORM_PATH": !Sub 's3://gp-elt-657082399901-dev/transform/'
-        "--ERROR_PATH": !Sub 's3://gp-elt-657082399901-dev/error/quality/'
-        "--QUALITY_PATH": !Sub 's3://gp-elt-657082399901-dev/quality/'
+        "--TempDir": !Sub 's3://${S3Bucket}/temp/'
+        "--TRANSFORM_PATH": !Sub 's3://${S3Bucket}/transform/'
+        "--ERROR_PATH": !Sub 's3://${S3Bucket}/error/quality/'
+        "--QUALITY_PATH": !Sub 's3://${S3Bucket}/quality/'
        
 
 Outputs:
